# flask_app/flask_app.py
from flask import Flask, render_template, session, request, redirect, jsonify
from flask_socketio import SocketIO, emit
from flask_session import Session

import random

<<<<<<< HEAD
from core.game import Interface
from core.poker_game import (PokerGame)
from core.poker_hand import PokerHand
from core.poker_action import PokerAction
from core.poker_player import PokerPlayer, AIPokerPlayer
from core.utils import get_players, shift_list_left, obj_to_dict

from dotenv import load_dotenv

class FlaskInterface(Interface):
    @staticmethod
    def display_game(g: PokerGame):
        player_dict_list = []
        for player in g.players:
            player_dict_list.append(player.to_dict())

        community_cards_dict_list = []
        if len(g.hands) > 0:
            for card in g.hands[-1].community_cards:
                community_cards_dict_list.append(card.to_dict())

        player_options = []
        for player in g.remaining_players:      # TODO: update this to show all players and indicate if in hand still
            if isinstance(player, PokerPlayer):
                player_options = player.options
                break

        return render_template(
            template_name_or_list='poker_game.html',
            players=player_dict_list,
            community_cards=community_cards_dict_list ,
            player_options=player_options
        )

    def display_hand(self, hand):
        pass

    def display_player_hand(self, player, hand):
        pass

    def get_user_action(self, player):
        pass

    def display_player(self, winner):
        pass

    def display_poker_action(self, action):
        pass
=======
from core.cards import card_to_dict
from core.game import Interface, ConsoleInterface
from core.poker import (PokerGame,
                        PokerAction,
                        PokerHand,
                        PokerPlayer,
                        AIPokerPlayer,
                        get_players,
                        shift_list_left)

from dotenv import load_dotenv

# class FlaskInterface(Interface):
#     @staticmethod
#     def display_game(g: PokerGame):
#         player_dict_list = []
#         for player in g.players:
#             player_dict_list.append(player.to_dict())
#
#         community_cards_dict_list = []
#         if len(g.hands) > 0:
#             for card in g.hands[-1].community_cards:
#                 community_cards_dict_list.append(card_to_dict(card))
#
#         player_options = []
#         for player in g.remaining_players:      # TODO: update this to show all players and indicate if in hand still
#             if isinstance(player, PokerPlayer):
#                 player_options = player.options
#                 break
#
#         return render_template(
#             template_name_or_list='poker_game.html',
#             players=player_dict_list,
#             community_cards=community_cards_dict_list ,
#             player_options=player_options
#         )
#
#     def display_hand(self, hand):
#         pass
#
#     def display_player_hand(self, player, hand):
#         pass
#
#     def get_user_action(self, player):
#         pass
#
#     def display_player(self, winner):
#         pass
#
#     def display_poker_action(self, action):
#         pass
>>>>>>> 64541833

app = Flask(__name__,
            template_folder='./templates',
            static_folder='./static')
app.config['SECRET_KEY'] = 'my_secret_key_poker_app'
app.config['SESSION_TYPE'] = 'filesystem'
Session(app)
socketio = SocketIO(app, manage_session=False)

@app.route(rule='/', methods=['GET'])
def index():
    if "game_state" not in session:
        return redirect(
            location='/home',
            code=302
        )
    else:
        return redirect(
            location='/game',
            code=302
        )


@app.route(rule='/home', methods=['GET'])
def home():
    return render_template(
        template_name_or_list='home.html',
    )


@app.route('/game', methods=['GET'])
def game():
<<<<<<< HEAD
    return render_template(
        template_name_or_list='poker_game.html',
    )


@app.route('/start-game', methods=['POST'])
def start_game():
    if "game_state" in session:
        game_state = session.get('game_state')
    else:
        game_state = initialize_game_state()
    session['game_state'] = game_state
    socketio.emit('update_game_state', session['game_state'])
    return jsonify(session['game_state'])


@socketio.on('player_action')
def handle_player_action(data):
    game_state = session.get('game_state', initialize_game_state())
    # data = request.get_json()
=======
    poker_players = get_players(test=False, num_players=2)
    poker_game = PokerGame(poker_players, ConsoleInterface())

    poker_hand = PokerHand(interface=poker_game.interface,
                           players=poker_game.players,
                           dealer=poker_game.players[random.randint(0, len(poker_game.players) - 1)],
                           deck=poker_game.deck)
    poker_game.hands.append(poker_hand)
    player_queue = poker_hand.setup_hand()
    poker_hand.betting_round(player_queue)
    poker_hand.reveal_flop()

    player_dict_list = []
    for player in poker_game.players:
        player_dict_list.append(player.to_dict())

    community_cards_dict_list = []
    if len(poker_game.hands) > 0:
        for card in poker_game.hands[-1].community_cards:
            community_cards_dict_list.append(card_to_dict(card))

    player_options = []
    for player in poker_game.remaining_players:  # TODO: update this to show all players and indicate if in hand still
        if isinstance(player, PokerPlayer):
            player_options = player.options
            break

    return render_template(
        template_name_or_list='poker_game.html',
        players=player_dict_list,
        community_cards=community_cards_dict_list,
        player_options=player_options
    )

# @app.route('/api/start_game', methods=['POST'])
# def start_game():
#     poker_players = get_players(test=False, num_players=2)
#     poker_game = PokerGame(poker_players, FlaskInterface())
#     # if 'game' not in session:
#     #     poker_players = get_players(test=False, num_players=2)
#     #     poker_game = PokerGame(poker_players, FlaskInterface())
#     #     session['game'] = poker_game.to_dict()
#     #
#     # if not poker_game:
#     #     # poker_game = poker_game_from_dict(poker_game_dict=session['game'])
#     #     pass
#
#     poker_game.interface.display_game(game=poker_game)
#
#     poker_hand = PokerHand(interface=poker_game.interface,
#                            players=poker_game.players,
#                            dealer=poker_game.players[random.randint(0, len(poker_game.players) - 1)],
#                            deck=poker_game.deck)
#     poker_game.hands.append(poker_hand)
#
#     poker_game.remaining_players, session['dealer'] = poker_hand.play_hand()
#
#     player_dict_list = []
#     for player in poker_game.players:
#         player_dict_list.append(player.to_dict())
#
#     community_cards_dict_list = []
#     for card in poker_game.hands[-1].community_cards:
#         community_cards_dict_list.append(card_to_dict(card))
#
#     player_options = []
#     for player in poker_game.remaining_players:
#         if isinstance(player, PokerPlayer):
#             player_options = player.options
#             break
#
#     return render_template(
#         template_name_or_list='html_poker_game.html',
#         players=player_dict_list,
#         community_cards=poker_game.hands[-1].community_cards,
#         player_options=player_options
#     )


@app.route('/api/player_action', methods=['POST'])
def player_action():
    data = request.get_json()
>>>>>>> 64541833
    action = data.get('action')

    if game_state["current_player"]["type"] == "PokerPlayer":
        game_state = process_player_action(game_state, action)
        session['game_state'] = game_state
        socketio.emit('update_game_state', game_state)
        if game_state["current_player"]["type"] == "AIPokerPlayer":
            handle_ai_turns()


# TODO: update these messages interactions to use socketio for real time back/forth
@app.route('/messages', methods=['GET'])
def get_messages():
<<<<<<< HEAD
    return {'message 1': 'this is the message'}
=======
    return jsonify(
        [
            {
                "sender": "Jeff",
                "content": "hello!",
                "timestamp": "11:23 Aug 25 2024",
                "message_type": "user"
            },
            {
                "sender": "Kanye West",
                "content": "the way to the truth is through my hands",
                "timestamp": "11:25 Aug 25 2024",
                "message_type": "ai"
            },
            {
                "sender": "table",
                "content": "The flop has been dealt",
                "timestamp": "11:26 Aug 25 2024",
                "message_type": "table"
            },
            {
                "sender": "Jeff",
                "content": "I'm not sure how to respond to that Kanye, but can you share your dealers number with me?",
                "timestamp": "11:27 Aug 25 2024",
                "message_type": "user"
            }
        ]
    )
>>>>>>> 64541833
    # return jsonify(game['messages'])


@app.route('/messages', methods=['POST'])
def add_message():
    new_message = request.json.get('message')
    if new_message:
        # Add the message to the games messages and trigger actions
        # game['messages'].append(new_message)
        return jsonify({"status": "success"}), 201
    return jsonify({"status": "error"}), 400


def initialize_game_state():
    poker_players = get_players(test=False, num_players=2)
    poker_game = PokerGame(poker_players)

    poker_hand = PokerHand(players=poker_game.players,
                           dealer=poker_game.players[random.randint(0, len(poker_game.players) - 1)],
                           deck=poker_game.deck)
    poker_game.hands.append(poker_hand)
    poker_hand.setup_hand()
    return jsonify(obj_to_dict(poker_game))


def process_player_action(game_state, action):
    # get poker_hand
    poker_hand_dict = game_state['hands'][-1]
    poker_hand = PokerHand.from_dict(poker_hand_dict)
    player_action = PokerAction.from_dict(action)
    poker_hand.process_player_action(player=game_state['current_player'],
                                     poker_action=player_action)
    game_state['hands'][-1] = poker_hand.to_dict()
    return game_state


if __name__ == '__main__':
    app.run(debug=True)<|MERGE_RESOLUTION|>--- conflicted
+++ resolved
@@ -5,65 +5,12 @@
 
 import random
 
-<<<<<<< HEAD
-from core.game import Interface
+from core.game import Interface, ConsoleInterface
 from core.poker_game import (PokerGame)
 from core.poker_hand import PokerHand
 from core.poker_action import PokerAction
 from core.poker_player import PokerPlayer, AIPokerPlayer
 from core.utils import get_players, shift_list_left, obj_to_dict
-
-from dotenv import load_dotenv
-
-class FlaskInterface(Interface):
-    @staticmethod
-    def display_game(g: PokerGame):
-        player_dict_list = []
-        for player in g.players:
-            player_dict_list.append(player.to_dict())
-
-        community_cards_dict_list = []
-        if len(g.hands) > 0:
-            for card in g.hands[-1].community_cards:
-                community_cards_dict_list.append(card.to_dict())
-
-        player_options = []
-        for player in g.remaining_players:      # TODO: update this to show all players and indicate if in hand still
-            if isinstance(player, PokerPlayer):
-                player_options = player.options
-                break
-
-        return render_template(
-            template_name_or_list='poker_game.html',
-            players=player_dict_list,
-            community_cards=community_cards_dict_list ,
-            player_options=player_options
-        )
-
-    def display_hand(self, hand):
-        pass
-
-    def display_player_hand(self, player, hand):
-        pass
-
-    def get_user_action(self, player):
-        pass
-
-    def display_player(self, winner):
-        pass
-
-    def display_poker_action(self, action):
-        pass
-=======
-from core.cards import card_to_dict
-from core.game import Interface, ConsoleInterface
-from core.poker import (PokerGame,
-                        PokerAction,
-                        PokerHand,
-                        PokerPlayer,
-                        AIPokerPlayer,
-                        get_players,
-                        shift_list_left)
 
 from dotenv import load_dotenv
 
@@ -106,7 +53,6 @@
 #
 #     def display_poker_action(self, action):
 #         pass
->>>>>>> 64541833
 
 app = Flask(__name__,
             template_folder='./templates',
@@ -139,7 +85,8 @@
 
 @app.route('/game', methods=['GET'])
 def game():
-<<<<<<< HEAD
+    poker_players = get_players(test=False, num_players=2)
+    poker_game = PokerGame(poker_players, ConsoleInterface())
     return render_template(
         template_name_or_list='poker_game.html',
     )
@@ -160,90 +107,6 @@
 def handle_player_action(data):
     game_state = session.get('game_state', initialize_game_state())
     # data = request.get_json()
-=======
-    poker_players = get_players(test=False, num_players=2)
-    poker_game = PokerGame(poker_players, ConsoleInterface())
-
-    poker_hand = PokerHand(interface=poker_game.interface,
-                           players=poker_game.players,
-                           dealer=poker_game.players[random.randint(0, len(poker_game.players) - 1)],
-                           deck=poker_game.deck)
-    poker_game.hands.append(poker_hand)
-    player_queue = poker_hand.setup_hand()
-    poker_hand.betting_round(player_queue)
-    poker_hand.reveal_flop()
-
-    player_dict_list = []
-    for player in poker_game.players:
-        player_dict_list.append(player.to_dict())
-
-    community_cards_dict_list = []
-    if len(poker_game.hands) > 0:
-        for card in poker_game.hands[-1].community_cards:
-            community_cards_dict_list.append(card_to_dict(card))
-
-    player_options = []
-    for player in poker_game.remaining_players:  # TODO: update this to show all players and indicate if in hand still
-        if isinstance(player, PokerPlayer):
-            player_options = player.options
-            break
-
-    return render_template(
-        template_name_or_list='poker_game.html',
-        players=player_dict_list,
-        community_cards=community_cards_dict_list,
-        player_options=player_options
-    )
-
-# @app.route('/api/start_game', methods=['POST'])
-# def start_game():
-#     poker_players = get_players(test=False, num_players=2)
-#     poker_game = PokerGame(poker_players, FlaskInterface())
-#     # if 'game' not in session:
-#     #     poker_players = get_players(test=False, num_players=2)
-#     #     poker_game = PokerGame(poker_players, FlaskInterface())
-#     #     session['game'] = poker_game.to_dict()
-#     #
-#     # if not poker_game:
-#     #     # poker_game = poker_game_from_dict(poker_game_dict=session['game'])
-#     #     pass
-#
-#     poker_game.interface.display_game(game=poker_game)
-#
-#     poker_hand = PokerHand(interface=poker_game.interface,
-#                            players=poker_game.players,
-#                            dealer=poker_game.players[random.randint(0, len(poker_game.players) - 1)],
-#                            deck=poker_game.deck)
-#     poker_game.hands.append(poker_hand)
-#
-#     poker_game.remaining_players, session['dealer'] = poker_hand.play_hand()
-#
-#     player_dict_list = []
-#     for player in poker_game.players:
-#         player_dict_list.append(player.to_dict())
-#
-#     community_cards_dict_list = []
-#     for card in poker_game.hands[-1].community_cards:
-#         community_cards_dict_list.append(card_to_dict(card))
-#
-#     player_options = []
-#     for player in poker_game.remaining_players:
-#         if isinstance(player, PokerPlayer):
-#             player_options = player.options
-#             break
-#
-#     return render_template(
-#         template_name_or_list='html_poker_game.html',
-#         players=player_dict_list,
-#         community_cards=poker_game.hands[-1].community_cards,
-#         player_options=player_options
-#     )
-
-
-@app.route('/api/player_action', methods=['POST'])
-def player_action():
-    data = request.get_json()
->>>>>>> 64541833
     action = data.get('action')
 
     if game_state["current_player"]["type"] == "PokerPlayer":
@@ -257,9 +120,6 @@
 # TODO: update these messages interactions to use socketio for real time back/forth
 @app.route('/messages', methods=['GET'])
 def get_messages():
-<<<<<<< HEAD
-    return {'message 1': 'this is the message'}
-=======
     return jsonify(
         [
             {
@@ -288,7 +148,6 @@
             }
         ]
     )
->>>>>>> 64541833
     # return jsonify(game['messages'])
 
 
@@ -296,8 +155,7 @@
 def add_message():
     new_message = request.json.get('message')
     if new_message:
-        # Add the message to the games messages and trigger actions
-        # game['messages'].append(new_message)
+        game['messages'].append(new_message)
         return jsonify({"status": "success"}), 201
     return jsonify({"status": "error"}), 400
 
