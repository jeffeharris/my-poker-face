<!DOCTYPE html>
<html lang="en">
<head>
    <meta charset="UTF-8">
    <meta name="viewport" content="width=device-width, initial-scale=1.0">

    <title>My Poker Face</title>

    <link rel="stylesheet" href="{{ url_for('static', filename='css/OLD_style.css') }}">

    <!-- Add Bootstrap for modal support -->
    <link rel="stylesheet" href="https://cdn.jsdelivr.net/npm/bootstrap@5.3.2/dist/css/bootstrap.min.css">
</head>

<body>
    <div class="menu">
        <a href="/">Home</a>
        <a href="/game">Game</a>
        <a href="/settings">Settings</a>
        <a href="/about">About</a>
    </div>
    <div class="container text-center">
        <h1>Welcome to My Poker Face!</h1>
        <p>Let's play some poker.</p>
<<<<<<< HEAD
        <a href="/new_game" class="start-button">Start New Game</a>
        
        <div id="saved-games" style="margin-top: 30px;">
            <h2>Saved Games</h2>
            <div id="games-list">Loading saved games...</div>
        </div>
    </div>
    
    <script>
        // Load saved games when page loads
        fetch('/games')
            .then(response => response.json())
            .then(data => {
                const gamesList = document.getElementById('games-list');
                if (data.games.length === 0) {
                    gamesList.innerHTML = '<p>No saved games found.</p>';
                } else {
                    let html = '<table style="width: 100%; border-collapse: collapse;">';
                    html += '<tr><th>Game ID</th><th>Created</th><th>Last Updated</th><th>Phase</th><th>Players</th><th>Pot</th><th>Action</th></tr>';
                    
                    data.games.forEach(game => {
                        html += `<tr>
                            <td>${game.game_id}</td>
                            <td>${game.created_at}</td>
                            <td>${game.updated_at}</td>
                            <td>${game.phase}</td>
                            <td>${game.num_players}</td>
                            <td>$${game.pot_size}</td>
                            <td><a href="/game/${game.game_id}" class="resume-button">Resume</a></td>
                        </tr>`;
                    });
                    
                    html += '</table>';
                    gamesList.innerHTML = html;
                }
            })
            .catch(error => {
                console.error('Error loading games:', error);
                document.getElementById('games-list').innerHTML = '<p>Error loading saved games.</p>';
            });
=======
        <!-- Button to Open Game Configuration Modal -->
        <button class="btn btn-primary start-button" data-bs-toggle="modal" data-bs-target="#configureGameModal">
            Start Game
        </button>
    </div>

    <!-- Game Configuration Modal -->
    <div id="configureGameModal" class="modal fade" tabindex="-1" aria-labelledby="modalLabel" aria-hidden="true">
        <div class="modal-dialog">
            <div class="modal-content">
                <div class="modal-header">
                    <h5 id="modalLabel" class="modal-title">Configure Game</h5>
                    <button type="button" class="btn-close" data-bs-dismiss="modal" aria-label="Close"></button>
                </div>
                <form id="configureGameForm">
                    <div class="modal-body">
                        <!-- Number of Players -->
                        <div class="mb-3">
                            <label for="numPlayers" class="form-label">Number of Players</label>
                            <input
                                type="number"
                                id="numPlayers"
                                name="numPlayers"
                                class="form-control"
                                min="1"
                                max="10"
                                value="2"
                                required>
                        </div>
                        <!-- Player Names -->
                        <div class="mb-3">
                            <label for="playerNames" class="form-label">Player Names</label>
                            <div id="playerNamesContainer">
                                <input
                                    type="text"
                                    name="playerNames[]"
                                    class="form-control mb-2"
                                    placeholder="Enter Player Name"
                                    required>
                                <input
                                    type="text"
                                    name="playerNames[]"
                                    class="form-control mb-2"
                                    placeholder="Enter Player Name"
                                    required>
                            </div>
                        </div>
                        <!-- Add Random Name -->
                        <button type="button" id="addRandomName" class="btn btn-secondary btn-sm">Add Random Name</button>
                    </div>
                    <div class="modal-footer">
                        <button type="submit" class="btn btn-success">Submit</button>
                        <button type="button" class="btn btn-secondary" data-bs-dismiss="modal">Close</button>
                    </div>
                </form>
            </div>
        </div>
    </div>

    <!-- Add Bootstrap JS + Dependencies -->
    <script src="https://cdn.jsdelivr.net/npm/bootstrap@5.3.2/dist/js/bootstrap.bundle.min.js"></script>

    <!-- JavaScript for Random Name and Form Submission -->
    <script>
        // Add random name functionality
        document.getElementById('addRandomName').addEventListener('click', function () {
            const randomNames = ['Alice', 'Bob', 'Charlie', 'Dana', 'Eve'];
            const playerInputContainer = document.getElementById('playerNamesContainer');

            if (playerInputContainer.children.length < parseInt(document.getElementById('numPlayers').value)) {
                const randomName = randomNames[Math.floor(Math.random() * randomNames.length)];
                const inputField = document.createElement('input');
                inputField.type = 'text';
                inputField.name = 'playerNames[]';
                inputField.className = 'form-control mb-2';
                inputField.value = randomName;

                playerInputContainer.appendChild(inputField);
            } else {
                alert('Maximum number of players reached.');
            }
        });

        // Handle form submission
        document.getElementById('configureGameForm').addEventListener('submit', async function (event) {
            event.preventDefault();

            const numPlayers = document.getElementById('numPlayers').value;
            const playerNames = Array.from(document.getElementsByName('playerNames[]')).map(input => input.value);

            const response = await fetch('/new_game', {
                method: 'POST',
                headers: {
                    'Content-Type': 'application/json'
                },
                body: JSON.stringify({
                    numPlayers: numPlayers,
                    playerNames: playerNames
                })
            });

            if (response.ok) {
                const data = await response.json();
                alert(`Game created with ID: ${data.gameId}`);
                // Redirect to game page (if applicable)
                window.location.href = `/game/${data.gameId}`;
            } else {
                const error = await response.json();
                alert(`Error: ${error.error}`);
            }
        });
>>>>>>> 6340fde4
    </script>
</body>
</html><|MERGE_RESOLUTION|>--- conflicted
+++ resolved
@@ -22,52 +22,15 @@
     <div class="container text-center">
         <h1>Welcome to My Poker Face!</h1>
         <p>Let's play some poker.</p>
-<<<<<<< HEAD
-        <a href="/new_game" class="start-button">Start New Game</a>
+        <!-- Button to Open Game Configuration Modal -->
+        <button class="btn btn-primary start-button" data-bs-toggle="modal" data-bs-target="#configureGameModal">
+            Start New Game
+        </button>
         
         <div id="saved-games" style="margin-top: 30px;">
             <h2>Saved Games</h2>
             <div id="games-list">Loading saved games...</div>
         </div>
-    </div>
-    
-    <script>
-        // Load saved games when page loads
-        fetch('/games')
-            .then(response => response.json())
-            .then(data => {
-                const gamesList = document.getElementById('games-list');
-                if (data.games.length === 0) {
-                    gamesList.innerHTML = '<p>No saved games found.</p>';
-                } else {
-                    let html = '<table style="width: 100%; border-collapse: collapse;">';
-                    html += '<tr><th>Game ID</th><th>Created</th><th>Last Updated</th><th>Phase</th><th>Players</th><th>Pot</th><th>Action</th></tr>';
-                    
-                    data.games.forEach(game => {
-                        html += `<tr>
-                            <td>${game.game_id}</td>
-                            <td>${game.created_at}</td>
-                            <td>${game.updated_at}</td>
-                            <td>${game.phase}</td>
-                            <td>${game.num_players}</td>
-                            <td>$${game.pot_size}</td>
-                            <td><a href="/game/${game.game_id}" class="resume-button">Resume</a></td>
-                        </tr>`;
-                    });
-                    
-                    html += '</table>';
-                    gamesList.innerHTML = html;
-                }
-            })
-            .catch(error => {
-                console.error('Error loading games:', error);
-                document.getElementById('games-list').innerHTML = '<p>Error loading saved games.</p>';
-            });
-=======
-        <!-- Button to Open Game Configuration Modal -->
-        <button class="btn btn-primary start-button" data-bs-toggle="modal" data-bs-target="#configureGameModal">
-            Start Game
-        </button>
     </div>
 
     <!-- Game Configuration Modal -->
@@ -128,6 +91,38 @@
 
     <!-- JavaScript for Random Name and Form Submission -->
     <script>
+        // Load saved games when page loads
+        fetch('/games')
+            .then(response => response.json())
+            .then(data => {
+                const gamesList = document.getElementById('games-list');
+                if (data.games.length === 0) {
+                    gamesList.innerHTML = '<p>No saved games found.</p>';
+                } else {
+                    let html = '<table style="width: 100%; border-collapse: collapse;">';
+                    html += '<tr><th>Game ID</th><th>Created</th><th>Last Updated</th><th>Phase</th><th>Players</th><th>Pot</th><th>Action</th></tr>';
+                    
+                    data.games.forEach(game => {
+                        html += `<tr>
+                            <td>${game.game_id}</td>
+                            <td>${game.created_at}</td>
+                            <td>${game.updated_at}</td>
+                            <td>${game.phase}</td>
+                            <td>${game.num_players}</td>
+                            <td>$${game.pot_size}</td>
+                            <td><a href="/game/${game.game_id}" class="resume-button">Resume</a></td>
+                        </tr>`;
+                    });
+                    
+                    html += '</table>';
+                    gamesList.innerHTML = html;
+                }
+            })
+            .catch(error => {
+                console.error('Error loading games:', error);
+                document.getElementById('games-list').innerHTML = '<p>Error loading saved games.</p>';
+            });
+        
         // Add random name functionality
         document.getElementById('addRandomName').addEventListener('click', function () {
             const randomNames = ['Alice', 'Bob', 'Charlie', 'Dana', 'Eve'];
@@ -175,7 +170,6 @@
                 alert(`Error: ${error.error}`);
             }
         });
->>>>>>> 6340fde4
     </script>
 </body>
 </html>