--- conflicted
+++ resolved
@@ -41,11 +41,7 @@
 
 @app.route('/new_game', methods=['GET'])
 def new_game():
-<<<<<<< HEAD
     ai_player_names = get_celebrities(shuffled=True)[:3]
-=======
-    ai_player_names = get_celebrities(shuffled=True)[:5]
->>>>>>> 516adf5b
     game_state = initialize_game_state(player_names=ai_player_names)
     state_machine = PokerStateMachine(game_state=game_state)
     # Create a controller for each player in the game and add to a map of name -> controller
@@ -71,7 +67,6 @@
         return
     state_machine = current_game_data['state_machine']
 
-<<<<<<< HEAD
     while True:
         # Run until a player action is needed
         state_machine.run_until_player_action()
@@ -95,32 +90,6 @@
         # Check if it's an AI's turn to play, then handle AI actions
         if not game_state.current_player.is_human:
             handle_ai_action(game_id)
-=======
-    num_players_remaining = len(state_machine.game_state.players)
-    if num_players_remaining == 1:
-        return redirect(url_for('end_game', game_id=game_id))
-    else:
-        state_machine.run_until([GamePhase.EVALUATING_HAND])
-        current_game_data['state_machine'] = state_machine
-        games[game_id] = current_game_data
-        game_state: PokerGameState = state_machine.game_state
-        if game_state.awaiting_action:
-            if state_machine.phase in [GamePhase.FLOP, GamePhase.TURN, GamePhase.RIVER] and game_state.no_action_taken:
-                # Send a table messages with the cards that were dealt
-                num_cards_dealt = 3 if state_machine.phase == GamePhase.FLOP else 1
-                message_content = (f"{state_machine.phase} cards dealt: "
-                                   f"{[''.join([c['rank'], c['suit'][:1]]) for c in game_state.community_cards[-num_cards_dealt:]]}")
-                send_message(game_id, "table", message_content, "table")
-
-            if not game_state.current_player.is_human:
-                socketio.start_background_task(handle_ai_action, game_id)
-
-            return render_template('poker_game.html',
-                                   game_state=game_state,
-                                   player_options=game_state.current_player_options,
-                                   game_id=game_id,
-                                   current_phase=str(state_machine.phase))
->>>>>>> 516adf5b
 
         elif state_machine.phase == GamePhase.EVALUATING_HAND:
             game_state, winner_info = determine_winner(game_state)
@@ -200,11 +169,7 @@
                            game_state=state_machine.game_state,
                            player_options=state_machine.game_state.current_player_options,
                            game_id=game_id,
-<<<<<<< HEAD
-                           current_phase=str(state_machine.game_state.current_phase))
-=======
                            current_phase=str(state_machine.phase))
->>>>>>> 516adf5b
 
 @socketio.on('player_action')
 def handle_player_action(data):
