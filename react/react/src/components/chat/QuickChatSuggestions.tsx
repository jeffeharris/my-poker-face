--- conflicted
+++ resolved
@@ -70,14 +70,8 @@
         lastAction
       );
       setSuggestions(response.suggestions || []);
-<<<<<<< HEAD
       setLastFetchTime(now);
     } catch {
-=======
-      lastFetchTimeRef.current = now;
-    } catch (error) {
-      console.error('[QuickChat] Failed to fetch suggestions:', error);
->>>>>>> 00a81db6
       // Set fallback suggestions
       setSuggestions([
         { text: 'Nice play!', tone },
