--- conflicted
+++ resolved
@@ -7,10 +7,7 @@
 from core.assistants import OpenAILLMAssistant
 from old_files.deck import CardSet
 from .poker_action import PlayerAction
-<<<<<<< HEAD
-=======
 from .prompt_manager import PromptManager, RESPONSE_FORMAT, PERSONA_EXAMPLES
->>>>>>> 9178aa0d
 
 
 class PokerPlayer:
