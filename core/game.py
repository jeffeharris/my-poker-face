--- conflicted
+++ resolved
@@ -1,11 +1,8 @@
-<<<<<<< HEAD
-=======
+from typing import List, Optional, Dict, Any
 import random
 import time
 
 import streamlit as st
->>>>>>> 64541833
-from typing import List, Optional, Dict, Any
 from openai import OpenAI
 
 
@@ -24,51 +21,17 @@
 
     @classmethod
     def from_dict(cls, d):
-        if d["__name__"] == "Interface":
+        if d["__name__"] == "ConsoleInterface":
+            return ConsoleInterface()
+        # elif d["__name__"] == "StreamlitInterface":
+        #     return StreamlitInterface()
+        elif d["__name__"] == "Interface":
             return Interface()
         raise TypeError("Expected an Interface object, but got: " + d["__name__"])
 
     @staticmethod
     def display_game(g):
         pass
-<<<<<<< HEAD
-#
-# TODO: remove interfaces from the Game class, move to each application's code
-# class StreamlitInterface(Interface):
-#     def request_action(self, options: List[str], request: str, default_option: Optional[int] = None) -> Optional[str]:
-#         placeholder = st.empty()
-#         random_key = random.randint(0, 10000)
-#         if "selected_option" not in st.session_state:
-#             st.session_state.selected_option = options[0]
-#         if st.session_state.selected_option in options:
-#             default_option = options.index(st.session_state.selected_option)
-#         else:
-#             default_option = None
-#         selected_option = placeholder.selectbox(key=f"selectbox_{random_key}",
-#                                                 label=request,
-#                                                 options=options,
-#                                                 index=default_option)
-#
-#         if st.button(label="Confirm", key=f"button_{random_key}"):
-#             player_action = st.session_state.selected_option
-#             del st.session_state["selected_option"]
-#             return player_action
-#         else:
-#             st.session_state.selected_option = selected_option
-#             st.stop()
-#
-#         # if st.session_state.confirmed:
-#         #     player_action = st.session_state.selected_option
-#         #     del st.session_state["selected_option"]
-#         #     return player_action
-#
-#     def display_text(self, text):
-#         st.text(body=text)
-#
-#     def display_expander(self, label: str, body: Any):
-#         with st.expander(label=label):
-#             st.write(body)
-=======
 
 
 class ConsoleInterface(Interface):
@@ -117,7 +80,6 @@
     def display_expander(self, label: str, body: Any):
         with st.expander(label=label):
             st.write(body)
->>>>>>> 64541833
 
 
 class Player:
